--- conflicted
+++ resolved
@@ -11,7 +11,8 @@
 ---
 ## News
 
-<<<<<<< HEAD
+- [2024.12] Release [Material3D Dataset](dataset/) and the [rendering script](rendering_scripts/).
+- [2025.06] Release [Material Estimator](https://huggingface.co/xanderhuang/material_estimator) and the [Material Refiner](https://huggingface.co/xanderhuang/material_refiner).
 ## Inference Setup  (Newly Updated) 
 The setup is the same as the original [Text2Tex](https://github.com/daveredrum/Text2Tex). After install PyTorch and PyTorch3D, You can install dependencies:
 ```bash
@@ -40,10 +41,6 @@
 ```
 
 ## Material3D Dataset
-=======
-- [2024.12] Release [Material3D Dataset](dataset/) and the [rendering script](rendering_scripts/).
-## Material3D Dataset (Newly Updated) 
->>>>>>> 9e9b54df
 
 **Material3D** consists of 80K+ curated 3D objects with high-quality material maps and annotated text descriptions.  
 - [Object List](dataset/material3d.json) gives IDs for curated 3D objects in Objaverse.   
